--- conflicted
+++ resolved
@@ -31,11 +31,7 @@
     "escort",
     "booking"
   ],
-<<<<<<< HEAD
   "author": "Phoenix Forge",
-=======
-  "author": "phoenix4ge",
->>>>>>> a9e365bc
   "license": "MIT",
   "dependencies": {
     "ajv": "^8.17.1",
